from copy import copy
import numpy as np
from scipy import linalg as LA

from opentorsion.errors import DOF_mismatch_error


class Assembly:
    """
    This class assembles the multi-degree of freedom system matrices, includes
    functions for modal analysis and response analysis.

    Attributes
    ----------
    shaft_elements : list
        List containing the shaft elements
    disk_elements : list
        List containing the disk elements
    gear_elements : list
        List containing the gear elements
    """

    def __init__(
        self,
        shaft_elements,
        disk_elements=None,
        gear_elements=None,
    ):
        """
        Parameters
        ----------
        shaft_elements: list
            List containing the shaft elements
        disk_elements : list
            List containing the disk elements
        gear_elements : list
            List containing the gear elements
        """
        if shaft_elements is None:
            raise DOF_mismatch_error("Shaft elements == None")
            self.shaft_elements = None
        else:
            self.shaft_elements = [
                copy(shaft_element) for shaft_element in shaft_elements
            ]

        if gear_elements is None:
            self.gear_elements = None
        else:
            self.gear_elements = [copy(gear_element) for gear_element in gear_elements]

        self.disk_elements = disk_elements

        self.dofs = self.check_dof()

        self.M = self.M()
        self.C = self.C()
        self.K = self.K()

    def M(self):
        """
        Assembles the mass matrix

        Returns
        -------
        ndarray
            The mass matrix
        """

        M = np.zeros((self.dofs, self.dofs))

        if self.shaft_elements is not None:
            for element in self.shaft_elements:
                dofs = np.array([element.nl, element.nr])
                M[np.ix_(dofs, dofs)] += element.M()

        if self.disk_elements is not None:
            for element in self.disk_elements:
                M[element.node, element.node] += element.M()

        if self.gear_elements is not None:
            for element in self.gear_elements:
                M[element.node, element.node] += element.M()

            # Build transformation matrix
            E = self.E()
            transform = self.T(E)
            # Calculate transformed mass matrix
            M = np.dot(np.dot(transform.T, M), transform)

        return M

    def K(self):
        """
        Assembles the stiffness matrix

        Returns
        -------
        ndarray
            The stiffness matrix
        """

        K = np.zeros((self.dofs, self.dofs))

        if self.shaft_elements is not None:
            for element in self.shaft_elements:
                dofs = np.array([element.nl, element.nr])
                K[np.ix_(dofs, dofs)] += element.K()

        if self.disk_elements is not None:
            for element in self.disk_elements:
                K[element.node, element.node] += element.K()

        if self.gear_elements is not None:
            # Build transformation matrix
            E = self.E()
            transform = self.T(E)
            # Calculate transformed mass matrix
            K = np.dot(np.dot(transform.T, K), transform)

        return K

    def nongearK(self):
        """
        Assembles the stiffness matrix when gears are not considered
        """

        K = np.zeros((self.dofs, self.dofs))

        if self.shaft_elements is not None:
            for element in self.shaft_elements:
                dofs = np.array([element.nl, element.nr])
                K[np.ix_(dofs, dofs)] += element.K()

        return K

    def C(self):
        """
        Assembles the damping matrix

        Returns
        -------
        ndarray
            The damping matrix assembled with component specific damping coefficients
        """

        C = np.zeros((self.dofs, self.dofs))

        if self.shaft_elements is not None:
            for element in self.shaft_elements:
                dof = np.array([element.nl, element.nr])
                C[np.ix_(dof, dof)] += element.C()

        if self.disk_elements is not None:
            for element in self.disk_elements:
                C[element.node, element.node] += element.C()

        if self.gear_elements is not None:
            for element in self.gear_elements:
                C[element.node, element.node] += element.C()

            # Build transformation matrix
            E = self.E()
            transform = self.T(E)
            # Calculate transformed mass matrix
            C = np.dot(np.dot(transform.T, C), transform)

        return C

    def E(self):
        """
        Assembles the gear constraint matrix

        Returns
        -------
        ndarray
            The gear constraint matrix
        """

        stages = []
        for gear in self.gear_elements:
            if gear.stages is not None:
                stages += gear.stages

        E = np.zeros([self.dofs, len(stages)])
        for i, stage in enumerate(stages):
            E[stage[0][0]][i] += stage[0][1]
            E[stage[1][0]][i] += stage[1][1]

        return E

    def T(self, E):
        """
        Method for determining gear constraint transformation matrix

        Parameters
        ----------
        E : ndarray
            The gear constraint matrix

        Returns
        -------
        ndarray
            The gear constraint transformation matrix
        """

        r, c = E.shape
        T = np.eye(r)
        for i in range(c):
            E_i = np.dot(T.T, E)

            # (1) Set T_i = I(n+1) (The identity matrix of dimension (n_i + 1))
            T_i = np.eye(r)

            # (2) Define k as the position of the entry having the largest absolute value in the ith column of E_i-1
            k = np.argmax(np.abs(E_i[:, i]))

            # (3) Replace row k of T_i with the transpose of column i from E_(i-1)
            T_i[k] = E_i[:, i]

            # (4) Divide this row by the negative of its kth element
            T_i[k] = T_i[k] / (-1 * T_i[k][k])

            # (5) Strike out column k from the matrix
            T_i = np.delete(T_i, k, axis=1)
            T = np.dot(T, T_i)

            r -= 1

        return T

    def state_matrix(self, C=None):
        """
        Assembles the state-space matrices

        Parameters
        ----------
        C : ndarray, optional
            Damping matrix

        Returns
        -------
        ndarray
            The state matrix
        ndarray
            The input matrix
        """

        if C is None:
            C = self.C()
        M, K = self.M(), self.K()
        Z = np.zeros(M.shape, dtype=np.float64)

        A = np.vstack([np.hstack([C, K]), np.hstack([-M, Z])])
        B = np.vstack([np.hstack([M, Z]), np.hstack([Z, M])])

        return A, B

    def C_modal(self, M, K, xi=0.02):
        """
        Full damping matrix for mechanical system obtained from modal damping matrix

        Parameters
        ----------
        M : ndarray
            Assembly mass matrix, included for debugging reasons
        K : ndarray
            Assembly stiffness matrix, included for debugging reasons
        xi : float, optional
            Modal damping factor, default is 0

        Returns
        -------
        ndarray
            The full damping matrix
        """

        omegas, phi = LA.eig(K, M)
        omegas = np.absolute(omegas)

        # Modal mass matrix is calculated using the eigenvectors
        M_modal = phi.T @ M @ phi

        # Nondiagonal elements are removed to prevent floating point error and inverse square root is applied
        M_modal_inv = LA.fractional_matrix_power(np.diag(np.diag(M_modal)), -0.5)

        # The mode shape matrix is normalized by multiplying with the inverse modal matrix
        phi_norm = phi @ M_modal_inv

        # Multiplying the mass matrix with the normalized eigenvectors should result in identity matix
        I = phi_norm.T @ M @ phi_norm

        # The diagonal modal damping matrix is achieved by applying the modal damping
        C_modal_elements = 2 * xi * np.sqrt(omegas)
        C_modal_diag = np.diag(C_modal_elements)

        # The final damping matrix
        C = LA.inv(phi_norm.T) @ C_modal_diag @ LA.inv(phi_norm)

        return C

    def ss_response(self, excitations, omegas, C=None):
        '''
        Calculation of the steady-state torsional response.

        Parameters
        ----------
        excitations: complex ndarray
            A numpy array containing the excitationse each row corresponds to
            one node, and each column corresponds to one frequency.
        omegas: ndarray
            Angular frequencies of the excitations
        C: ndarray, optional
            Damping matrix, if not given, uses the default damping matrix

        Returns
        -------
        complex ndarray
            Displacement response
        complex ndarray
            Speed response
        '''
        if C is None:
            C = self.C
        N = self.M.shape[0]
        q_matrix = np.zeros((N, len(omegas)), dtype='complex128')
        w_matrix = np.zeros((N, len(omegas)), dtype='complex128')

        for i, w in enumerate(omegas):
            receptance = np.linalg.inv(-self.M*w**2 + w*1.0j*C + self.K)
            q = receptance @ excitations[:, i]
            w = q * 1.0j * w
            q_matrix[:, i] = q.ravel()
            w_matrix[:, i] = w.ravel()

        return q_matrix, w_matrix

    def vibratory_torque(self, excitations, omegas, k_shafts, C=None):
        """
        Vibratory torque calculation at one rotating speed.

        Parameters
        ----------
        excitations: complex ndarray
            A numpy array containing the excitationse each row corresponds to
            one node, and each column corresponds to one frequency.
        omegas: ndarray
            Angular frequencies of the excitations
        k_shafts: ndarray
            Stiffness values of the shafts
        C: ndarray, optional
            Damping matrix, if not given, uses the default damping matrix

        Returns
        -------
        ndarray
            Vibratory torque at each shaft resulting from each excitation
        """
        if C is None:
            C = self.C
        q_res, _ = self.ss_response(excitations, omegas, C=C)
        q_difference = (q_res.T[:, 1:] - q_res.T[:, :-1]).T
        T_vib = q_difference * k_shafts[:, None]

        return T_vib

    def undamped_modal_analysis(self):
        """
        Calculates the undamped eigenvalues and eigenvectors of the assembly

        Returns
        -------
        complex ndarray
            The eigenvalues of the undamped assembly
        complex ndarray
            The eigenvectors of the undamped assembly
        """

        lam, vec = LA.eig(self.K, self.M)

        return lam, vec

    def modal_analysis(self, C=None):
        """
        Calculates the eigenvalues and eigenfrequencies of the assembly

        Returns
        -------
        ndarray
            The eigenvalues in rad/s
        ndarray
            The eigenfrequencies of the assembly
        ndarray
            The damping ratios
        """
        if C is None:
            C = self.C
        M, K = self.M, self.K
        N = M.shape[0]
        A = np.vstack([
            np.hstack([np.zeros(N), np.eye(N)]),
            np.hstack([-np.linalg.inv(M) @ K, -np.linalg.inv(M)@C])
        ])

        evals, evecs = np.linalg.eig(A)
        wn = np.abs(evals)
        wd = np.imag(evals)
        damping_ratios = -np.real(evals) / np.abs(evals)

        return wn[::-1], wd[::-1], damping_ratios[::-1]

    def eigenmodes(self):
        """
        Solve system eigenmodes

        Returns
        -------
        complex ndarray
            Eigenmode array, columns correspond to modes left to right starting
            from zero
        """
        A, B = self.state_matrix()
        lam, vec = LA.eig(A, B)

        lam = lam[::2]
        vec = vec[: int(vec.shape[0] / 2)]
        vec = vec[:, ::2]

        inds = np.argsort(np.abs(lam))
<<<<<<< HEAD
        eigenmodes = np.zeros(vec.shape, dytpe="complex128")
=======
        eigenmodes = np.zeros(vec.shape, dtype=np.complex128 )
>>>>>>> ff1cd4da
        for i, v in enumerate(inds):
            eigenmodes[:, i] = vec[:, v]

        return eigenmodes

    def check_dof(self):
        """
        Returns the number of degrees of freedom in the model

        Returns
        -------
        int
            Number of degrees of freedom of the assembly
        """

        nodes = set()
        if self.shaft_elements is not None:
            for element in self.shaft_elements:
                nodes.add(element.nl)
                nodes.add(element.nr)

        if self.disk_elements is not None:
            for element in self.disk_elements:
                nodes.add(element.node)

        if self.gear_elements is not None:
            for element in self.gear_elements:
                nodes.add(element.node)

        return max(nodes) + 1

<<<<<<< HEAD
    def state_space(self, C=None):
        '''
        State space matrices of the second order system.

        Parameters
        ----------
        C: ndarray, optional
            Damping matrix, if not given, uses the default damping matrix

        Returns
        -------
        A_sys: ndarray
            State matrix A
        B_sys: ndarray
            Input matrix B
        '''
        if C is None:
            C = self.C
        M, K = self.M, self.K
        Z = np.zeros(M.shape)
        I_mat = np.eye(M.shape[0])
=======
    def time_domain(self, t_in, U, system=None, x_in=None):
        """

        Parameters
        ----------
        TODO:

        Returns
        -------
        ndarray
            Output time values
        ndarray
            The shaft torques of the assembly
        ndarray
            The nodal rotational speed of the assembly
        ndarray
            The rotation of the nodes of the assembly
        """

        if system is None:
            system = self.system()

        tout, yout, xout = lsim(system, U, t_in, X0=x_in)

        torques, omegas, thetas = self.torque(yout)

        return tout, torques, omegas, thetas

    def system(self):
        """
        System model in the ltis-format

        Returns
        -------
        StateSpaceContinuous
            A continuous time-invariant state-space model of the assembly
        """

        M, K = self.M(), self.K()
        try:
            C = self.C_modal(M, K, xi=self.xi)
        except:
            C = self.C()

        Z = np.zeros(M.shape, dtype=np.float64)
        I = np.eye(M.shape[0])
>>>>>>> ff1cd4da
        M_inv = LA.inv(M)
        A_sys = np.vstack([
            np.hstack([Z, I_mat]),
            np.hstack([-M_inv @ K, -M_inv @ C])
        ])
        B_sys = np.vstack([Z, M_inv])

        return A_sys, B_sys

    def continuous_2_discrete(self, A, B, ts):
        """
<<<<<<< HEAD
        C2D computes a discrete-time model of a system (A_c,B_c) with sample time
        ts. The function returns matrices Ad, Bd of the discrete-time system.

        Parameters
=======
        Calculates the shaft torque using time-domain simulation data.

        Parameters
        ----------
        yout : ndarray
            The response of a continuous-time linear system.
            Assumed to be a vector containing nodal speed and nodal angular values

        Returns
>>>>>>> ff1cd4da
        -------
        A: ndarray
            Continuous system state matrix A
        B: ndarray
            Continuous system input matrix B
        """
        m, n = A.shape
        nb = B.shape[1]
        s = np.concatenate([A, B], axis=1)
        s = np.concatenate([s, np.zeros((nb, n+nb))], axis=0)
        S = LA.expm(s*ts)
        Ad = S[0:n, 0:n]
        Bd = S[0:n, n:n+nb+1]

        return Ad, Bd<|MERGE_RESOLUTION|>--- conflicted
+++ resolved
@@ -286,9 +286,6 @@
 
         # The mode shape matrix is normalized by multiplying with the inverse modal matrix
         phi_norm = phi @ M_modal_inv
-
-        # Multiplying the mass matrix with the normalized eigenvectors should result in identity matix
-        I = phi_norm.T @ M @ phi_norm
 
         # The diagonal modal damping matrix is achieved by applying the modal damping
         C_modal_elements = 2 * xi * np.sqrt(omegas)
@@ -427,11 +424,7 @@
         vec = vec[:, ::2]
 
         inds = np.argsort(np.abs(lam))
-<<<<<<< HEAD
         eigenmodes = np.zeros(vec.shape, dytpe="complex128")
-=======
-        eigenmodes = np.zeros(vec.shape, dtype=np.complex128 )
->>>>>>> ff1cd4da
         for i, v in enumerate(inds):
             eigenmodes[:, i] = vec[:, v]
 
@@ -463,7 +456,6 @@
 
         return max(nodes) + 1
 
-<<<<<<< HEAD
     def state_space(self, C=None):
         '''
         State space matrices of the second order system.
@@ -485,54 +477,6 @@
         M, K = self.M, self.K
         Z = np.zeros(M.shape)
         I_mat = np.eye(M.shape[0])
-=======
-    def time_domain(self, t_in, U, system=None, x_in=None):
-        """
-
-        Parameters
-        ----------
-        TODO:
-
-        Returns
-        -------
-        ndarray
-            Output time values
-        ndarray
-            The shaft torques of the assembly
-        ndarray
-            The nodal rotational speed of the assembly
-        ndarray
-            The rotation of the nodes of the assembly
-        """
-
-        if system is None:
-            system = self.system()
-
-        tout, yout, xout = lsim(system, U, t_in, X0=x_in)
-
-        torques, omegas, thetas = self.torque(yout)
-
-        return tout, torques, omegas, thetas
-
-    def system(self):
-        """
-        System model in the ltis-format
-
-        Returns
-        -------
-        StateSpaceContinuous
-            A continuous time-invariant state-space model of the assembly
-        """
-
-        M, K = self.M(), self.K()
-        try:
-            C = self.C_modal(M, K, xi=self.xi)
-        except:
-            C = self.C()
-
-        Z = np.zeros(M.shape, dtype=np.float64)
-        I = np.eye(M.shape[0])
->>>>>>> ff1cd4da
         M_inv = LA.inv(M)
         A_sys = np.vstack([
             np.hstack([Z, I_mat]),
@@ -544,27 +488,24 @@
 
     def continuous_2_discrete(self, A, B, ts):
         """
-<<<<<<< HEAD
         C2D computes a discrete-time model of a system (A_c,B_c) with sample time
         ts. The function returns matrices Ad, Bd of the discrete-time system.
 
         Parameters
-=======
-        Calculates the shaft torque using time-domain simulation data.
-
-        Parameters
-        ----------
-        yout : ndarray
-            The response of a continuous-time linear system.
-            Assumed to be a vector containing nodal speed and nodal angular values
-
-        Returns
->>>>>>> ff1cd4da
         -------
         A: ndarray
             Continuous system state matrix A
         B: ndarray
             Continuous system input matrix B
+        ts: float
+            Sample time for the discrete system
+
+        Returns
+        -------
+        Ad: ndarray
+            Discrete system state matrix A
+        Bd: ndarray
+            Discrete system input matrix B
         """
         m, n = A.shape
         nb = B.shape[1]
